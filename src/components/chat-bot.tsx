--- conflicted
+++ resolved
@@ -61,9 +61,6 @@
   isReadOnly,
 }: Props) {
   const containerRef = useRef<HTMLDivElement>(null);
-<<<<<<< HEAD
-  const [appStoreMutate, toolChoice, allowedMcpServers, threadList] = appStore(
-=======
   const [
     appStoreMutate,
     toolChoice,
@@ -71,7 +68,6 @@
     allowedMcpServers,
     threadList,
   ] = appStore(
->>>>>>> 7c34cde9
     useShallow((state) => [
       state.mutate,
       state.toolChoice,
