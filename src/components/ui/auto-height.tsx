import { Easing, motion } from "framer-motion";
import { ReactNode, useRef, useLayoutEffect, useState } from "react";
import { cn } from "@/lib/utils";
import { Easing } from "framer-motion";

interface AutoHeightProps {
  children: ReactNode;
  className?: string;
  duration?: number;
  ease?: Easing;
}

export function AutoHeight({
  children,
  className,
  duration = 0.2,
  ease = "easeInOut",
}: AutoHeightProps) {
  const [height, setHeight] = useState<number | "auto">("auto");
  const contentRef = useRef<HTMLDivElement>(null);

  useLayoutEffect(() => {
    if (contentRef.current) {
      const resizeObserver = new ResizeObserver(() => {
        if (contentRef.current) {
          const newHeight = contentRef.current.scrollHeight;
          setHeight(newHeight);
        }
      });

      resizeObserver.observe(contentRef.current);

      // Initial height measurement
      const initialHeight = contentRef.current.scrollHeight;
      setHeight(initialHeight);

      return () => {
        resizeObserver.disconnect();
      };
    }
  }, [children]);

  return (
    <motion.div
      className={cn("overflow-hidden", className)}
      animate={{ height }}
      transition={{
        duration,
<<<<<<< HEAD
        ease: ease,
=======
        ease: ease as Easing,
>>>>>>> ca7ef1ca
      }}
    >
      <div ref={contentRef}>{children}</div>
    </motion.div>
  );
}<|MERGE_RESOLUTION|>--- conflicted
+++ resolved
@@ -1,7 +1,6 @@
 import { Easing, motion } from "framer-motion";
 import { ReactNode, useRef, useLayoutEffect, useState } from "react";
 import { cn } from "@/lib/utils";
-import { Easing } from "framer-motion";
 
 interface AutoHeightProps {
   children: ReactNode;
@@ -46,11 +45,7 @@
       animate={{ height }}
       transition={{
         duration,
-<<<<<<< HEAD
-        ease: ease,
-=======
         ease: ease as Easing,
->>>>>>> ca7ef1ca
       }}
     >
       <div ref={contentRef}>{children}</div>
