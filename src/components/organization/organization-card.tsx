"use client";

import { Avatar, AvatarFallback, AvatarImage } from "@/components/ui/avatar";
import { Button } from "@/components/ui/button";
import { Card, CardContent } from "@/components/ui/card";
import { Badge } from "@/components/ui/badge";
import { Separator } from "@/components/ui/separator";
import {
  organization,
  useActiveOrganization,
  useSession,
} from "@/lib/auth/client";
import { ActiveOrganization, OrganizationMember } from "@/lib/auth/types";
import { Loader2, Users, UserPlus, Crown, Shield, User } from "lucide-react";
import { useState } from "react";
import { toast } from "sonner";
import { AnimatePresence, motion } from "framer-motion";
import CopyButton from "@/components/ui/copy-button";
import { InviteMemberDialog } from "@/components/organization/invite-member-dialog";

// --- Org Members ---
function OrgMembers({
  activeOrganization,
  currentMember,
  session,
  isAdmin,
}: {
  activeOrganization: ActiveOrganization | null;
  currentMember: OrganizationMember | undefined;
  session: any;
  isAdmin: boolean;
}) {
  const handleRemoveMember = async (member: OrganizationMember) => {
    if (!isAdmin) {
      toast.error("Only administrators can remove members");
      return;
    }
    if (!activeOrganization?.id) {
      toast.error("Organization not found");
      return;
    }

    await organization.removeMember({
      memberIdOrEmail: member.id,
<<<<<<< HEAD
      organizationId: activeOrganization?.id,
=======
      organizationId: activeOrganization?.id || "",
>>>>>>> ca7ef1ca
    });
  };

  const getRoleIcon = (role: string) => {
    switch (role) {
      case "owner":
        return <Crown className="h-3 w-3 text-yellow-600" />;
      case "admin":
        return <Shield className="h-3 w-3 text-blue-600" />;
      default:
        return <User className="h-3 w-3 text-gray-500" />;
    }
  };

  const getRoleBadge = (role: string) => {
    const variants = {
      owner:
        "bg-yellow-100 text-yellow-800 dark:bg-yellow-900/20 dark:text-yellow-300",
      admin: "bg-blue-100 text-blue-800 dark:bg-blue-900/20 dark:text-blue-300",
      member:
        "bg-gray-100 text-gray-800 dark:bg-gray-900/20 dark:text-gray-300",
    };

    return (
      <Badge
        variant="secondary"
        className={`text-xs ${variants[role as keyof typeof variants] || variants.member}`}
      >
        <div className="flex items-center gap-1">
          {getRoleIcon(role)}
          {role}
        </div>
      </Badge>
    );
  };

  return (
    <div className="space-y-4">
      <div className="flex items-center justify-between">
        <div className="flex items-center gap-2">
          <Users className="h-4 w-4 text-muted-foreground" />
          <h3 className="text-lg font-semibold text-foreground">Members</h3>
          <Badge variant="outline" className="text-xs">
            {activeOrganization?.members.length || 1}
          </Badge>
        </div>
        {activeOrganization?.id && isAdmin && (
          <InviteMemberDialog
            activeOrganization={activeOrganization}
            isAdmin={isAdmin}
          />
        )}
        {activeOrganization?.id && !isAdmin && (
          <Button
            size="sm"
            className="gap-2"
            variant="secondary"
            disabled
            title="Only administrators can invite members"
          >
            <UserPlus size={14} />
            <p>Invite Member</p>
          </Button>
        )}
      </div>

      <div className="space-y-3">
        {activeOrganization?.members.map((member) => (
          <div
            key={member.id}
            className="flex items-center justify-between p-3 rounded-lg border bg-card hover:bg-accent/50 transition-colors"
          >
            <div className="flex items-center gap-3">
              <Avatar className="h-10 w-10">
                <AvatarImage
                  src={member.user.image || undefined}
                  className="object-cover"
                />
                <AvatarFallback className="text-sm">
                  {member.user.name?.charAt(0)}
                </AvatarFallback>
              </Avatar>
              <div className="flex flex-col gap-1">
                <div className="flex items-center gap-2">
                  <p className="text-sm font-medium">{member.user.name}</p>
                  {member.userId === session?.user.id && (
                    <Badge variant="outline" className="text-xs">
                      You
                    </Badge>
                  )}
                </div>
                <div className="flex items-center gap-2">
                  <p className="text-xs text-muted-foreground">
                    {member.user.email}
                  </p>
                  {getRoleBadge(member.role)}
                </div>
              </div>
            </div>
            {member.role !== "owner" &&
              (currentMember?.role === "owner" ||
                currentMember?.role === "admin") &&
              isAdmin && (
                <Button
                  size="sm"
                  variant="destructive"
                  onClick={() => handleRemoveMember(member)}
                  className="h-8"
                >
                  {currentMember?.id === member.id ? "Leave" : "Remove"}
                </Button>
              )}
          </div>
        ))}

        {!activeOrganization?.id && (
          <div className="p-3 rounded-lg border bg-card">
            <div className="flex items-center gap-3">
              <Avatar className="h-10 w-10">
                <AvatarImage src={session?.user.image || undefined} />
                <AvatarFallback className="text-sm">
                  {session?.user.name?.charAt(0)}
                </AvatarFallback>
              </Avatar>
              <div className="flex flex-col gap-1">
                <div className="flex items-center gap-2">
                  <p className="text-sm font-medium">{session?.user.name}</p>
                  <Badge variant="outline" className="text-xs">
                    You
                  </Badge>
                </div>
                <div className="flex items-center gap-2">
                  <p className="text-xs text-muted-foreground">
                    {session?.user.email}
                  </p>
                  {getRoleBadge("owner")}
                </div>
              </div>
            </div>
          </div>
        )}
      </div>
    </div>
  );
}

// --- Invites ---
function Invites({
  activeOrganization,
  isRevoking,
  setIsRevoking,
  inviteVariants,
  isAdmin,
}: {
  activeOrganization: ActiveOrganization | null;
  isRevoking: string[];
  setIsRevoking: (ids: string[]) => void;
  inviteVariants: any;
  isAdmin: boolean;
}) {
  const pendingInvites =
    activeOrganization?.invitations.filter((inv) => inv.status === "pending") ||
    [];

  const handleRevokeInvitation = (invitationId: string) => {
    if (!isAdmin) {
      toast.error("Only administrators can revoke invitations");
      return;
    }

    organization.cancelInvitation(
      {
        invitationId: invitationId,
      },
      {
        onRequest: () => {
          setIsRevoking([...isRevoking, invitationId]);
        },
        onSuccess: () => {
          toast.message("Invitation revoked successfully");
          setIsRevoking(isRevoking.filter((id) => id !== invitationId));
        },
        onError: (ctx) => {
          toast.error(ctx.error.message);
          setIsRevoking(isRevoking.filter((id) => id !== invitationId));
        },
      },
    );
  };

  if (!activeOrganization?.id) {
    return (
      <div className="space-y-4">
        <div className="flex items-center gap-2">
          <UserPlus className="h-4 w-4 text-muted-foreground" />
          <h3 className="text-sm font-semibold text-foreground">Invitations</h3>
        </div>
        <div className="p-4 rounded-lg border-2 border-dashed border-muted bg-muted/20">
          <p className="text-sm text-muted-foreground text-center">
            Invite members to collaborate in organization workspaces
          </p>
        </div>
      </div>
    );
  }

  return (
    <div className="space-y-4">
      <div className="flex items-center gap-2">
        <UserPlus className="h-4 w-4 text-muted-foreground" />
        <h3 className="text-sm font-semibold text-foreground">
          Pending Invitations
        </h3>
        <Badge variant="outline" className="text-xs">
          {pendingInvites.length}
        </Badge>
      </div>

      <div className="space-y-3">
        <AnimatePresence>
          {pendingInvites.map((invitation) => (
            <motion.div
              key={invitation.id}
              className="flex items-center justify-between p-3 rounded-lg border bg-card hover:bg-accent/50 transition-colors"
              variants={inviteVariants}
              initial="hidden"
              animate="visible"
              exit="exit"
              layout
            >
              <div className="flex flex-col gap-1">
                <p className="text-sm font-medium">{invitation.email}</p>
                <div className="flex items-center gap-2">
                  <p className="text-xs text-muted-foreground">Invited as</p>
                  <Badge variant="secondary" className="text-xs">
                    {invitation.role}
                  </Badge>
                </div>
              </div>
              <div className="flex items-center gap-2">
                <CopyButton
                  textToCopy={`${process.env.NEXT_PUBLIC_APP_URL}/accept-invitation/${invitation.id}`}
                />
                <Button
                  disabled={isRevoking.includes(invitation.id) || !isAdmin}
                  size="sm"
                  variant="destructive"
                  className="h-8"
                  onClick={() => handleRevokeInvitation(invitation.id)}
                  title={
                    !isAdmin ? "Only administrators can revoke invitations" : ""
                  }
                >
                  {isRevoking.includes(invitation.id) ? (
                    <Loader2 className="animate-spin" size={16} />
                  ) : (
                    "Revoke"
                  )}
                </Button>
              </div>
            </motion.div>
          ))}
        </AnimatePresence>

        {pendingInvites.length === 0 && (
          <div className="p-4 rounded-lg border-2 border-dashed border-muted bg-muted/20">
            <p className="text-sm text-muted-foreground text-center">
              No pending invitations
            </p>
          </div>
        )}
      </div>
    </div>
  );
}

export function OrganizationCard({ isAdmin }: { isAdmin: boolean }) {
  const { data: activeOrganization } = useActiveOrganization() as {
    data: ActiveOrganization | null;
  };
  const [isRevoking, setIsRevoking] = useState<string[]>([]);
  const inviteVariants = {
    hidden: { opacity: 0, height: 0 },
    visible: { opacity: 1, height: "auto" },
    exit: { opacity: 0, height: 0 },
  };

  const { data: session } = useSession();

  const currentMember = activeOrganization?.members.find(
    (member) => member.userId === session?.user.id,
  );

  return (
    <Card className="border-0 shadow-sm">
      <CardContent className="space-y-6">
        <OrgMembers
          activeOrganization={activeOrganization}
          currentMember={currentMember}
          session={session}
          isAdmin={isAdmin}
        />

        <Separator />

        <Invites
          activeOrganization={activeOrganization}
          isRevoking={isRevoking}
          setIsRevoking={setIsRevoking}
          inviteVariants={inviteVariants}
          isAdmin={isAdmin}
        />
      </CardContent>
    </Card>
  );
}<|MERGE_RESOLUTION|>--- conflicted
+++ resolved
@@ -42,11 +42,7 @@
 
     await organization.removeMember({
       memberIdOrEmail: member.id,
-<<<<<<< HEAD
-      organizationId: activeOrganization?.id,
-=======
       organizationId: activeOrganization?.id || "",
->>>>>>> ca7ef1ca
     });
   };
 
