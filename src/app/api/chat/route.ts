--- conflicted
+++ resolved
@@ -16,11 +16,7 @@
 import { chatRepository } from "lib/db/repository";
 import logger from "logger";
 import {
-<<<<<<< HEAD
-=======
   buildContextServerPrompt,
-  buildMcpServerCustomizationsSystemPrompt,
->>>>>>> 11d8a407
   buildProjectInstructionsSystemPrompt,
   buildUserSystemPrompt,
 } from "lib/ai/prompts";
@@ -152,11 +148,7 @@
         const systemPrompt = mergeSystemPrompt(
           buildUserSystemPrompt(user, userPreferences),
           buildProjectInstructionsSystemPrompt(thread?.instructions),
-<<<<<<< HEAD
-=======
-          buildMcpServerCustomizationsSystemPrompt(mcpServerCustomizations),
           buildContextServerPrompt(),
->>>>>>> 11d8a407
         );
 
         // Precompute toolChoice to avoid repeated tool calls
