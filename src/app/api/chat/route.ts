import {
  appendResponseMessages,
  createDataStreamResponse,
  smoothStream,
  streamText,
  type UIMessage,
  formatDataStreamPart,
  appendClientMessage,
  Message,
} from "ai";

import { customModelProvider, isToolCallUnsupportedModel } from "lib/ai/models";

import { createMCPClientsManager } from "lib/ai/mcp/create-mcp-clients-manager";
import { createDbBasedMCPConfigsStorage } from "lib/ai/mcp/db-mcp-config-storage";

import { chatRepository } from "lib/db/repository";
import logger from "logger";
import {
  buildMcpServerCustomizationsSystemPrompt,
  buildProjectInstructionsSystemPrompt,
  buildUserSystemPrompt,
} from "lib/ai/prompts";
import {
  chatApiSchemaRequestBodySchema,
  ChatMention,
  ChatMessageAnnotation,
} from "app-types/chat";

import { errorIf, safe } from "ts-safe";

import {
  appendAnnotations,
  excludeToolExecution,
  filterToolsByMentions,
  handleError,
  manualToolExecuteByLastMessage,
  mergeSystemPrompt,
  convertToMessage,
  extractInProgressToolPart,
  assignToolResult,
  isUserMessage,
  getAllowedDefaultToolkit,
  filterToolsByAllowedMCPServers,
  filterMcpServerCustomizations,
} from "./helper";
import {
  generateTitleFromUserMessageAction,
  rememberMcpServerCustomizationsAction,
} from "./actions";
<<<<<<< HEAD
import { getSession } from "auth/server";
import { UUID } from "crypto";
=======
import { getSessionContext } from "@/lib/auth/session-context";
>>>>>>> 7ebb3760

export async function POST(request: Request) {
  try {
    const json = await request.json();

    const { userId, organizationId, user } = await getSessionContext();

    const {
      id,
      message,
      chatModel,
      toolChoice,
      allowedAppDefaultToolkit,
      allowedMcpServers,
      projectId,
    } = chatApiSchemaRequestBodySchema.parse(json);

    const model = customModelProvider.getModel(chatModel);

    let thread = await chatRepository.selectThreadDetails(
      id,
      userId,
      organizationId,
    );

    if (!thread) {
      const title = await generateTitleFromUserMessageAction({
        message,
        model,
      });
      const newThread = await chatRepository.insertThread(
        {
          id,
          projectId: projectId ?? null,
          title,
          userId,
        },
        userId,
        organizationId,
      );
      thread = await chatRepository.selectThreadDetails(
        newThread.id,
        userId,
        organizationId,
      );
    }

    if (thread!.userId !== userId) {
      return new Response("Forbidden", { status: 403 });
    }

    // if is false, it means the last message is manual tool execution
    const isLastMessageUserMessage = isUserMessage(message);

    const previousMessages = (thread?.messages ?? []).map(convertToMessage);

    if (!thread) {
      return new Response("Thread not found", { status: 404 });
    }

    const annotations = (message?.annotations as ChatMessageAnnotation[]) ?? [];

    const storage = createDbBasedMCPConfigsStorage(
      session.user.id as UUID,
      session.session.activeOrganizationId as UUID,
    );
    const mcpClientsManager = createMCPClientsManager(storage);

    const mcpTools = mcpClientsManager.tools();

    const mentions = annotations
      .flatMap((annotation) => annotation.mentions)
      .filter(Boolean) as ChatMention[];

    const isToolCallAllowed =
      (!isToolCallUnsupportedModel(model) && toolChoice != "none") ||
      mentions.length > 0;

    const tools = safe(mcpTools)
      .map(errorIf(() => !isToolCallAllowed && "Not allowed"))
      .map((tools) => {
        // filter tools by mentions
        if (mentions.length) {
          return filterToolsByMentions(tools, mentions);
        }
        // filter tools by allowed mcp servers
        return filterToolsByAllowedMCPServers(tools, allowedMcpServers);
      })
      .orElse(undefined);

    const messages: Message[] = isLastMessageUserMessage
      ? appendClientMessage({
          messages: previousMessages,
          message,
        })
      : previousMessages;

    return createDataStreamResponse({
      execute: async (dataStream) => {
        const inProgressToolStep = extractInProgressToolPart(
          messages.slice(-2),
        );

        if (inProgressToolStep) {
          const toolResult = await manualToolExecuteByLastMessage(
            inProgressToolStep,
            message,
            mcpTools,
          );
          assignToolResult(inProgressToolStep, toolResult);
          dataStream.write(
            formatDataStreamPart("tool_result", {
              toolCallId: inProgressToolStep.toolInvocation.toolCallId,
              result: toolResult,
            }),
          );
        }

        const userPreferences = thread?.userPreferences || undefined;

        const mcpServerCustomizations = await safe()
          .map(() => {
            if (Object.keys(tools ?? {}).length === 0)
              throw new Error("No tools found");
            return rememberMcpServerCustomizationsAction(userId);
          })
          .map((v) => filterMcpServerCustomizations(tools!, v))
          .orElse({});

        const systemPrompt = mergeSystemPrompt(
          buildUserSystemPrompt(user, userPreferences),
          buildProjectInstructionsSystemPrompt(thread?.instructions),
          buildMcpServerCustomizationsSystemPrompt(mcpServerCustomizations),
        );

        // Precompute toolChoice to avoid repeated tool calls
        const computedToolChoice =
          isToolCallAllowed && mentions.length > 0 && inProgressToolStep
            ? "required"
            : "auto";

        const vercelAITooles = safe(tools)
          .map((t) => {
            if (!t) return undefined;
            const bindingTools =
              toolChoice === "manual" ? excludeToolExecution(t) : t;

            return {
              ...getAllowedDefaultToolkit(allowedAppDefaultToolkit),
              ...bindingTools,
            };
          })
          .unwrap();

        const result = streamText({
          model,
          system: systemPrompt,
          messages,
          maxSteps: 10,
          experimental_continueSteps: true,
          experimental_transform: smoothStream({ chunking: "word" }),
          maxRetries: 0,
          tools: vercelAITooles,
          toolChoice: computedToolChoice,
          onFinish: async ({ response, usage }) => {
            const appendMessages = appendResponseMessages({
              messages: messages.slice(-1),
              responseMessages: response.messages,
            });
            if (isLastMessageUserMessage) {
              await chatRepository.insertMessage(
                {
                  threadId: thread!.id,
                  model: chatModel?.model ?? null,
                  role: "user",
                  parts: message.parts,
                  attachments: message.experimental_attachments,
                  id: message.id,
                  annotations: appendAnnotations(message.annotations, {
                    usageTokens: usage.promptTokens,
                  }),
                },
                userId,
                organizationId,
              );
            }
            const assistantMessage = appendMessages.at(-1);
            if (assistantMessage) {
              const annotations = appendAnnotations(
                assistantMessage.annotations,
                {
                  usageTokens: usage.completionTokens,
                  toolChoice,
                },
              );
              dataStream.writeMessageAnnotation(annotations.at(-1)!);
              await chatRepository.upsertMessage(
                {
                  model: chatModel?.model ?? null,
                  threadId: thread!.id,
                  role: assistantMessage.role,
                  id: assistantMessage.id,
                  parts: assistantMessage.parts as UIMessage["parts"],
                  attachments: assistantMessage.experimental_attachments,
                  annotations,
                },
                userId,
                organizationId,
              );
            }
          },
        });
        result.consumeStream();
        result.mergeIntoDataStream(dataStream, {
          sendReasoning: true,
        });
      },
      onError: handleError,
    });
  } catch (error: any) {
    logger.error(error);
    return new Response(error.message, { status: 500 });
  }
}<|MERGE_RESOLUTION|>--- conflicted
+++ resolved
@@ -48,12 +48,8 @@
   generateTitleFromUserMessageAction,
   rememberMcpServerCustomizationsAction,
 } from "./actions";
-<<<<<<< HEAD
-import { getSession } from "auth/server";
 import { UUID } from "crypto";
-=======
-import { getSessionContext } from "@/lib/auth/session-context";
->>>>>>> 7ebb3760
+import { getSessionContext } from "auth/session-context";
 
 export async function POST(request: Request) {
   try {
@@ -117,8 +113,8 @@
     const annotations = (message?.annotations as ChatMessageAnnotation[]) ?? [];
 
     const storage = createDbBasedMCPConfigsStorage(
-      session.user.id as UUID,
-      session.session.activeOrganizationId as UUID,
+      userId as UUID,
+      organizationId as UUID,
     );
     const mcpClientsManager = createMCPClientsManager(storage);
 
