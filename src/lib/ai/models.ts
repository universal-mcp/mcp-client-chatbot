// models.ts
import { LanguageModel } from "ai";
// import { createOpenRouter } from "@openrouter/ai-sdk-provider";
import { openai } from "@ai-sdk/openai";
import { anthropic } from "@ai-sdk/anthropic";

// const openrouter = createOpenRouter({
//   apiKey: process.env.OPENROUTER_API_KEY,
// });

export const customModelProvider = {
<<<<<<< HEAD
  getModel: (model: string | undefined): LanguageModel => {
    if (!model) {
      return anthropic("claude-4-sonnet-20250514");
    }
    return openrouter(model);
=======
  getModel: (): LanguageModel => {
    // TODO: use openrouter
    return anthropic("claude-4-sonnet-20250514");
>>>>>>> da064f40
  },
  getTitleModel: (): LanguageModel => {
    return openai("gpt-4.1");
  },
};<|MERGE_RESOLUTION|>--- conflicted
+++ resolved
@@ -1,25 +1,12 @@
 // models.ts
 import { LanguageModel } from "ai";
-// import { createOpenRouter } from "@openrouter/ai-sdk-provider";
 import { openai } from "@ai-sdk/openai";
 import { anthropic } from "@ai-sdk/anthropic";
 
-// const openrouter = createOpenRouter({
-//   apiKey: process.env.OPENROUTER_API_KEY,
-// });
-
 export const customModelProvider = {
-<<<<<<< HEAD
-  getModel: (model: string | undefined): LanguageModel => {
-    if (!model) {
-      return anthropic("claude-4-sonnet-20250514");
-    }
-    return openrouter(model);
-=======
   getModel: (): LanguageModel => {
     // TODO: use openrouter
     return anthropic("claude-4-sonnet-20250514");
->>>>>>> da064f40
   },
   getTitleModel: (): LanguageModel => {
     return openai("gpt-4.1");
