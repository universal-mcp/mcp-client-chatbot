import { ChatMessage, Project } from "app-types/chat";
<<<<<<< HEAD
import { MCPServerConfig } from "app-types/mcp";
=======
import { UserPreferences } from "app-types/user";
>>>>>>> cfea7589
import { sql } from "drizzle-orm";
import {
  pgTable,
  text,
  timestamp,
  json,
  uuid,
  boolean,
} from "drizzle-orm/pg-core";

export const ChatThreadSchema = pgTable("chat_thread", {
  id: uuid("id").primaryKey().notNull().defaultRandom(),
  title: text("title").notNull(),
  userId: uuid("user_id")
    .notNull()
    .references(() => UserSchema.id),
  createdAt: timestamp("created_at").notNull().default(sql`CURRENT_TIMESTAMP`),
  projectId: uuid("project_id"),
});

export const ChatMessageSchema = pgTable("chat_message", {
  id: text("id").primaryKey().notNull(),
  threadId: uuid("thread_id")
    .notNull()
    .references(() => ChatThreadSchema.id),
  role: text("role").notNull().$type<ChatMessage["role"]>(),
  parts: json("parts").notNull().array(),
  attachments: json("attachments").array(),
  annotations: json("annotations").array(),
  model: text("model"),
  createdAt: timestamp("created_at").notNull().default(sql`CURRENT_TIMESTAMP`),
});

export const ProjectSchema = pgTable("project", {
  id: uuid("id").primaryKey().notNull().defaultRandom(),
  name: text("name").notNull(),
  userId: uuid("user_id")
    .notNull()
    .references(() => UserSchema.id),
  instructions: json("instructions").$type<Project["instructions"]>(),
  createdAt: timestamp("created_at").notNull().default(sql`CURRENT_TIMESTAMP`),
  updatedAt: timestamp("updated_at").notNull().default(sql`CURRENT_TIMESTAMP`),
});

export const UserSchema = pgTable("user", {
  id: uuid("id").primaryKey().notNull().defaultRandom(),
  name: text("name").notNull(),
  email: text("email").notNull().unique(),
  password: text("password").notNull(),
  image: text("image"),
  preferences: json("preferences").default({}).$type<UserPreferences>(),
  createdAt: timestamp("created_at").notNull().default(sql`CURRENT_TIMESTAMP`),
  updatedAt: timestamp("updated_at").notNull().default(sql`CURRENT_TIMESTAMP`),
});

export const McpServerSchema = pgTable("mcp_server", {
  id: uuid("id").primaryKey().notNull().defaultRandom(),
  name: text("name").notNull(),
  config: json("config").notNull().$type<MCPServerConfig>(),
  enabled: boolean("enabled").notNull().default(true),
  createdAt: timestamp("created_at").notNull().default(sql`CURRENT_TIMESTAMP`),
  updatedAt: timestamp("updated_at").notNull().default(sql`CURRENT_TIMESTAMP`),
});

export type McpServerEntity = typeof McpServerSchema.$inferSelect;
export type ChatThreadEntity = typeof ChatThreadSchema.$inferSelect;
export type ChatMessageEntity = typeof ChatMessageSchema.$inferSelect;
export type ProjectEntity = typeof ProjectSchema.$inferSelect;
export type UserEntity = typeof UserSchema.$inferSelect;<|MERGE_RESOLUTION|>--- conflicted
+++ resolved
@@ -1,9 +1,6 @@
 import { ChatMessage, Project } from "app-types/chat";
-<<<<<<< HEAD
+import { UserPreferences } from "app-types/user";
 import { MCPServerConfig } from "app-types/mcp";
-=======
-import { UserPreferences } from "app-types/user";
->>>>>>> cfea7589
 import { sql } from "drizzle-orm";
 import {
   pgTable,
